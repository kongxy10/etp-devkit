﻿<?xml version="1.0" encoding="utf-8"?>
<configuration>
  <configSections>
    <sectionGroup name="applicationSettings" type="System.Configuration.ApplicationSettingsGroup, System, Version=4.0.0.0, Culture=neutral, PublicKeyToken=b77a5c561934e089">
      <section name="Energistics.Etp.Properties.Settings" type="System.Configuration.ClientSettingsSection, System, Version=4.0.0.0, Culture=neutral, PublicKeyToken=b77a5c561934e089" requirePermission="false" />
      <section name="Energistics.Properties.Settings" type="System.Configuration.ClientSettingsSection, System, Version=4.0.0.0, Culture=neutral, PublicKeyToken=b77a5c561934e089" requirePermission="false" />
    </sectionGroup>
  </configSections>
  <runtime>
    <assemblyBinding xmlns="urn:schemas-microsoft-com:asm.v1">
      <dependentAssembly>
        <assemblyIdentity name="log4net" publicKeyToken="669e0ddf0bb1aa2a" culture="neutral" />
        <bindingRedirect oldVersion="0.0.0.0-1.2.15.0" newVersion="1.2.15.0" />
      </dependentAssembly>
      <dependentAssembly>
        <assemblyIdentity name="Newtonsoft.Json" publicKeyToken="30ad4fe6b2a6aeed" culture="neutral" />
        <bindingRedirect oldVersion="0.0.0.0-9.0.0.0" newVersion="9.0.0.0" />
      </dependentAssembly>
    </assemblyBinding>
  </runtime>
  <startup>
    <supportedRuntime version="v4.0" sku=".NETFramework,Version=v4.5.2" />
  </startup>
  <applicationSettings>
    <Energistics.Etp.Properties.Settings>
      <setting name="EtpSubProtocolName" serializeAs="String">
        <value>energistics-tp</value>
      </setting>
      <setting name="EtpEncodingHeader" serializeAs="String">
        <value>etp-encoding</value>
      </setting>
      <setting name="EtpEncodingBinary" serializeAs="String">
        <value>binary</value>
      </setting>
      <setting name="EtpEncodingJson" serializeAs="String">
        <value>JSON</value>
      </setting>
      <setting name="GetVersionHeader" serializeAs="String">
        <value>GetVersion</value>
      </setting>
      <setting name="GetVersionsHeader" serializeAs="String">
        <value>GetVersions</value>
      </setting>
<<<<<<< HEAD
      <setting name="DefaultWebSocketType" serializeAs="Energistics.Etp.Common.Datatypes.WebSocketType">
        <value>Native</value>
=======
      <setting name="DefaultMaxDataItems" serializeAs="String">
        <value>50000</value>
      </setting>
      <setting name="DefaultMaxResponseCount" serializeAs="String">
        <value>10000</value>
>>>>>>> fc7db570
      </setting>
    </Energistics.Etp.Properties.Settings>
    <Energistics.Properties.Settings>
      <setting name="EtpSubProtocolName" serializeAs="String">
        <value>energistics-tp</value>
      </setting>
      <setting name="EtpEncodingHeader" serializeAs="String">
        <value>etp-encoding</value>
      </setting>
      <setting name="EtpEncodingBinary" serializeAs="String">
        <value>binary</value>
      </setting>
      <setting name="EtpEncodingJson" serializeAs="String">
        <value>JSON</value>
      </setting>
    </Energistics.Properties.Settings>
  </applicationSettings>
</configuration><|MERGE_RESOLUTION|>--- conflicted
+++ resolved
@@ -41,16 +41,14 @@
       <setting name="GetVersionsHeader" serializeAs="String">
         <value>GetVersions</value>
       </setting>
-<<<<<<< HEAD
-      <setting name="DefaultWebSocketType" serializeAs="Energistics.Etp.Common.Datatypes.WebSocketType">
-        <value>Native</value>
-=======
       <setting name="DefaultMaxDataItems" serializeAs="String">
         <value>50000</value>
       </setting>
       <setting name="DefaultMaxResponseCount" serializeAs="String">
         <value>10000</value>
->>>>>>> fc7db570
+      </setting>
+      <setting name="DefaultWebSocketType" serializeAs="Energistics.Etp.Common.Datatypes.WebSocketType">
+        <value>Native</value>
       </setting>
     </Energistics.Etp.Properties.Settings>
     <Energistics.Properties.Settings>
