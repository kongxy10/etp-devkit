﻿<?xml version='1.0' encoding='utf-8'?>
<SettingsFile xmlns="http://schemas.microsoft.com/VisualStudio/2004/01/settings" CurrentProfile="(Default)" GeneratedClassNamespace="Energistics.Etp.Properties" GeneratedClassName="Settings">
  <Profiles />
  <Settings>
    <Setting Name="EtpSubProtocolName" Type="System.String" Scope="Application">
      <Value Profile="(Default)">energistics-tp</Value>
    </Setting>
    <Setting Name="EtpEncodingHeader" Type="System.String" Scope="Application">
      <Value Profile="(Default)">etp-encoding</Value>
    </Setting>
    <Setting Name="EtpEncodingBinary" Type="System.String" Scope="Application">
      <Value Profile="(Default)">binary</Value>
    </Setting>
    <Setting Name="EtpEncodingJson" Type="System.String" Scope="Application">
      <Value Profile="(Default)">JSON</Value>
    </Setting>
    <Setting Name="GetVersionHeader" Type="System.String" Scope="Application">
      <Value Profile="(Default)">GetVersion</Value>
    </Setting>
    <Setting Name="GetVersionsHeader" Type="System.String" Scope="Application">
      <Value Profile="(Default)">GetVersions</Value>
    </Setting>
<<<<<<< HEAD
    <Setting Name="DefaultWebSocketType" Type="System.String" Scope="Application">
      <Value Profile="(Default)">Native</Value>
=======
    <Setting Name="DefaultMaxDataItems" Type="System.Int32" Scope="Application">
      <Value Profile="(Default)">50000</Value>
    </Setting>
    <Setting Name="DefaultMaxResponseCount" Type="System.Int32" Scope="Application">
      <Value Profile="(Default)">10000</Value>
>>>>>>> fc7db570
    </Setting>
  </Settings>
</SettingsFile><|MERGE_RESOLUTION|>--- conflicted
+++ resolved
@@ -20,16 +20,14 @@
     <Setting Name="GetVersionsHeader" Type="System.String" Scope="Application">
       <Value Profile="(Default)">GetVersions</Value>
     </Setting>
-<<<<<<< HEAD
-    <Setting Name="DefaultWebSocketType" Type="System.String" Scope="Application">
-      <Value Profile="(Default)">Native</Value>
-=======
     <Setting Name="DefaultMaxDataItems" Type="System.Int32" Scope="Application">
       <Value Profile="(Default)">50000</Value>
     </Setting>
     <Setting Name="DefaultMaxResponseCount" Type="System.Int32" Scope="Application">
       <Value Profile="(Default)">10000</Value>
->>>>>>> fc7db570
+    </Setting>
+    <Setting Name="DefaultWebSocketType" Type="System.String" Scope="Application">
+      <Value Profile="(Default)">Native</Value>
     </Setting>
   </Settings>
 </SettingsFile>